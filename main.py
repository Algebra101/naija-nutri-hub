--- conflicted
+++ resolved
@@ -1,629 +1,597 @@
-import os
-import random
-import uuid
-import base64
-from dotenv import load_dotenv
-from datetime import datetime, timedelta, timezone
-from typing import Optional
-
-from jose import jwt, JWTError
-from fastapi import FastAPI, Depends, status, UploadFile, File
-from fastapi.middleware.cors import CORSMiddleware
-from fastapi.exceptions import HTTPException
-from fastapi.security import OAuth2PasswordBearer, OAuth2PasswordRequestForm
-from bson import ObjectId
-from auth.service import resend_otp_service
-from auth.mail import send_email_otp, send_email_welcome
-from pydantic import BaseModel, EmailStr as PydanticEmailStr, ValidationError
-from pymongo import MongoClient
-from bson.binary import Binary
-
-# Authentication
-from auth.mail import send_email_otp
-from auth.service import (
-    create_user,
-    generate_otp,
-    get_user_via_email,
-    get_user_via_username,
-    user_exists_email,
-    user_exists_username,
-    user_serializer,
-    resend_otp_service,
-)
-from auth.utils import hash_password, verify_password
-
-# Schema/Database
-from schemas.schema import (
-    LoginRequest,
-    OTPModel,
-    OTPVerifyRequest,
-    ResetPasswordRequest,
-    UserCreate,
-)
-from schemas.schema import (
-    ClassificationPayload,
-    RecipePayload,
-    NutritionPayload,
-    PurchasePayload,
-)
-# Auth DB
-from config.database import otp_record, user_auth
-# Features DB
-
-from config.database import classification_requests, recipe_requests, nutrition_requests, purchase_loc_requests
-
-
-# Import the recipe generation function
-from src.recipe_generation.recipe_generation import get_recipe_for_dish
-
-# Load environment variables
-load_dotenv()
-
-
-SECRET_KEY = os.getenv("SECRET_KEY", "a_very_secret_key_for_development")
-ALGORITHM = "HS256"
-ACCESS_TOKEN_EXPIRE_MINUTES = 30  # Token will be valid for 30 minutes
-
-oauth2_scheme = OAuth2PasswordBearer(tokenUrl="login")
-
-
-# --- Helper Functions for JWT ---
-def create_access_token(data: dict, expires_delta: Optional[timedelta] = None):
-    """Creates a new JWT access token."""
-    to_encode = data.copy()
-    if expires_delta:
-        expire = datetime.utcnow() + expires_delta
-    else:
-        expire = datetime.utcnow() + timedelta(minutes=15)
-    to_encode.update({"exp": expire})
-    encoded_jwt = jwt.encode(to_encode, SECRET_KEY, algorithm=ALGORITHM)
-    return encoded_jwt
-
-
-async def get_current_user(token: str = Depends(oauth2_scheme)):
-    """Decodes token and returns user if valid, otherwise raises exception."""
-    credentials_exception = HTTPException(
-        status_code=status.HTTP_401_UNAUTHORIZED,
-        detail="Could not validate credentials",
-        headers={"WWW-Authenticate": "Bearer"},
-    )
-    try:
-        payload = jwt.decode(token, SECRET_KEY, algorithms=[ALGORITHM])
-        username: str = payload.get("sub")
-        if username is None:
-            raise credentials_exception
-    except JWTError:
-        raise credentials_exception
-
-    user = get_user_via_username(username)
-    if user is None:
-        raise credentials_exception
-    return user
-
-
-app = FastAPI(
-    title="Naija Nutri Hub API",
-    description="Backend API documentation for the Naija Nutri Hub project",
-    version="1.0.0",
-)
-app.add_middleware(
-    CORSMiddleware,
-    allow_origins=["*"],
-    allow_credentials=True,
-    allow_methods=["*"],
-    allow_headers=["*"],
-)
-
-
-# Home
-@app.get("/", tags=["Home"])
-def index():
-    return {"Project": "Naija Nutri Hub"}
-
-
-# Create new user
-@app.post("/sign-up", tags=["Authentication"])
-def sign_up_user(user_data: UserCreate):
-    """Handles new user registration and sends OTP for verification."""
-    if user_exists_email(user_data.email):
-        raise HTTPException(status_code=400, detail="Email already registered")
-    if user_exists_username(user_data.username):
-        raise HTTPException(status_code=400, detail="Username already taken")
-
-    # Create the user
-    new_user = create_user(user_data)
-    
-    try:
-        # Generate OTP
-        otp_code = generate_otp()
-        
-        # Store OTP in database
-        otp_data = {
-            "email": user_data.email,
-            "otp": otp_code,
-            "created_at": datetime.now(timezone.utc),
-        }
-        otp_record.insert_one(otp_data)
-        
-        # Send OTP email
-        user_name = f"{user_data.firstname} {user_data.lastname}".strip()
-        email_result = send_email_otp(
-            receiver_email=user_data.email,
-            otp_code=otp_code,
-            expiry_minutes=5,
-            user_name=user_name
-        )
-        
-        # Check if email sending failed
-        if not email_result.get("success", False):
-            # Rollback: delete the OTP record if email fails
-            otp_record.delete_one({"email": user_data.email})
-            raise HTTPException(
-                status_code=500, 
-                detail=f"User created but failed to send OTP email: {email_result.get('message', 'Unknown error')}"
-            )
-        
-        return {
-            "message": "User created successfully! OTP sent to your email.",
-            "user": new_user,
-            "email_sent": True
-        }
-        
-    except HTTPException:
-        # Re-raise HTTPException as-is
-        raise
-    except Exception as e:
-        # Handle any unexpected errors
-        otp_record.delete_one({"email": user_data.email})
-        raise HTTPException(
-            status_code=500,
-            detail=f"Error sending OTP: {str(e)}"
-        )
-
-
-@app.post("/verify", tags=["Authentication"])
-def verify_user_account(otp_data: OTPVerifyRequest):
-    """ Verify user account using OTP and send welcome email """
-
-    otp_rec = otp_record.find_one({
-        "email": otp_data.email,
-        "otp": otp_data.otp
-    })
-    if not otp_rec:
-        raise HTTPException(status_code=status.HTTP_400_BAD_REQUEST, detail="Incorrect OTP")
-
-    OTP_EXPIRY_MINUTES = 5
-    otp_age = datetime.now(timezone.utc) - otp_rec["created_at"]
-    if otp_age > timedelta(minutes=OTP_EXPIRY_MINUTES):
-        otp_record.delete_one({"email": otp_rec["email"]})
-        raise HTTPException(status_code=status.HTTP_400_BAD_REQUEST, detail="OTP has expired. Please request a new one")
-
-    user = user_auth.find_one({"email": otp_rec["email"]})
-    if not user:
-        raise HTTPException(status_code=status.HTTP_404_NOT_FOUND, detail="User not found")
-
-    if user.get("is_verified") is True:
-        otp_record.delete_one({"email": otp_rec["email"]})
-        return {"message": "Account already verified"}
-
-    set_verified = False
-    try:
-        # Mark verified
-        user_auth.update_one({"email": user["email"]}, {
-            "$set": {"is_verified": True, "updated_at": datetime.now(timezone.utc)}
-        })
-        set_verified = True
-
-        # Send welcome email
-        user_name = user.get('firstname', '').strip() or user.get("username", "there").strip()
-        send_result = send_email_welcome(user_name=user_name, receiver=user["email"])
-
-        ok = isinstance(send_result, dict) and send_result.get("status") == "success"
-        if not ok:
-            # Rollback verification and keep OTP so user can retry
-            user_auth.update_one({"email": user["email"]}, {
-                "$set": {"is_verified": False, "updated_at": datetime.now(timezone.utc)}
-            })
-            err_msg = (send_result or {}).get("message", "Failed to send welcome email")
-            raise HTTPException(status_code=500, detail=f"Verification succeeded, but Welcome email failed: {err_msg}")
-
-        # Success: delete OTP
-        otp_record.delete_one({"email": otp_rec["email"]})
-        return {"message": "Account verified successfully. Welcome email sent.", "email_sent": True}
-
-    except HTTPException:
-        raise
-    except Exception as e:
-        if set_verified:
-            user_auth.update_one({"email": user["email"]}, {
-                "$set": {"is_verified": False, "updated_at": datetime.now(timezone.utc)}
-            })
-        raise HTTPException(status_code=500, detail=f"Unexpected error during verification email: {str(e)}")
-
-
-
-@app.post("/resend_otp", tags=["Authentication"])
-def resend_otp(email: str):
-    """Resend OTP using the service function."""
-    return resend_otp_service(email)
-
-
-@app.post("/login", tags=["Authentication"])
-def login_user(form_data: OAuth2PasswordRequestForm = Depends()):
-    """
-    Logs in a user and returns a JWT access token.
-    FastAPI's form dependency expects 'username' and 'password' fields.
-    """
-    # Check if user exists (can be username or email)
-    user = get_user_via_username(form_data.username)
-    if not user:
-        user = get_user_via_email(form_data.username)
-
-    # Check password
-    if not user or not verify_password(form_data.password, user["password_hash"]):
-        raise HTTPException(
-            status_code=status.HTTP_401_UNAUTHORIZED,
-            detail="Incorrect username or password",
-            headers={"WWW-Authenticate": "Bearer"},
-        )
-    
-    # Check if user is verified
-    if not user.get("is_verified", False):
-        raise HTTPException(
-            status_code=status.HTTP_403_FORBIDDEN,
-            detail="Account not verified. Please verify your account before logging in.",
-        )
-
-    access_token_expires = timedelta(minutes=ACCESS_TOKEN_EXPIRE_MINUTES)
-    access_token = create_access_token(
-        data={"sub": user["username"]}, expires_delta=access_token_expires
-    )
-    return {"access_token": access_token, "token_type": "bearer"}
-
-
-# --- Example Protected Route ---
-@app.get("/users/me", tags=["Users"])
-async def read_users_me(current_user: dict = Depends(get_current_user)):
-    """
-    An example protected route that returns the current authenticated user's data.
-    """
-    # We serialize it here to hide sensitive info like password hash
-    user_email = current_user.get("email")
-    user_dict = user_auth.find_one({"email": user_email})
-    return user_serializer(user_dict)
-
-# Get User history
-@app.get("/users/history", tags=["Users"])
-async def get_user_history(current_user: dict = Depends(get_current_user)):
-    """
-    Returns a list of the user's request history across all features sorted by timestamp descending.
-    """
-    # Authentication
-    user_email=current_user.get("email")
-    if not user_email:
-        raise HTTPException(status_code=400, detail="Authenticated user has no email record.")
-<<<<<<< HEAD
-=======
-    
-    # Define the feature collections and their associated names
->>>>>>> 6bd64489
-    feature_collections = [
-        (classification_requests, "food_classification"),
-        (recipe_requests, "recipe_generation"),
-        (nutrition_requests, "nutritional_estimates"),
-        (purchase_loc_requests, "purchase_locations"),
-    ]
-    all_history = []
-    try:
-        for collection, feature_name in feature_collections:
-            user_requests_cursor = collection.find({"email": user_email})
-            for record in user_requests_cursor:
-                history_item = dict(record)
-<<<<<<< HEAD
-
-=======
-               
->>>>>>> 6bd64489
-                history_item.pop("_id", None)
-
-                history_item["feature_name"] = feature_name
-
-                if "timestamp" in history_item and isinstance(history_item["timestamp"], datetime):
-                    history_item["timestamp"] = history_item["timestamp"].isoformat()
-                if feature_name == "food_classification" and "image" in history_item:
-<<<<<<< HEAD
-                    request_id = str(record["_id"])
-                    del history_item["image"]
-                    history_item["image_download_url"] = f"/features/food_classification/image/{request_id}"
-=======
-                    try:
-                        image_bytes = bytes(history_item["image"]) 
-                        history_item["image"] = base64.b64encode(image_bytes).decode('utf-8')
-                        history_item["image_format"] = "base64_encoded"
-                    except Exception as base64_e:
-                         
-                        print(f"Base64 encoding failed: {base64_e}")
-                        history_item["image"] = "[Base64 Encoding Failed]"
->>>>>>> 6bd64489
-                all_history.append(history_item)
-    except Exception as e:
-        # Handling Errors
-        raise HTTPException(status_code=500, detail=f"Failed to retrieve history from database: {str(e)}")
-
-<<<<<<< HEAD
-
-    #Sort the combined history by timestamp (descending)
-    all_history.sort(key=lambda x: x.get("timestamp") or '0000-00-00T00:00:00', reverse=True)
-
-   
-    if not all_history:
-        return {"message": "No history found for this user.", "history": []}
-
-
-    return {"message": "User history retrieved successfully.", "history": all_history}
-
-    
-=======
-    
-    #Sort the combined history by timestamp (descending)
-    all_history.sort(key=lambda x: x.get("timestamp") or '0000-00-00T00:00:00', reverse=True)
-
-    if not all_history:
-        return {"message": "No history found for this user.", "history": []}
-
-      
-    return {"message": "User history retrieved successfully.", "history": all_history}
->>>>>>> 6bd64489
-
-
-
-
-@app.post("/verify_reset_otp", tags=["Authentication"])
-def verify_reset_otp(otp_data: OTPVerifyRequest):
-    """
-    Verifies the OTP sent for password reset.
-    """
-    otp_entry = otp_record.find_one({
-        "email": otp_data.email,
-        "otp": otp_data.otp
-    })
-
-    # If OTP record not found
-    if not otp_entry:
-        raise HTTPException(status_code=400, detail="Invalid OTP")
-
-    # Check if OTP is expired (5 minutes validity)
-    now = datetime.now(timezone.utc)
-    expires_at = otp_entry["created_at"] + timedelta(minutes=5)
-
-    if now > expires_at:
-        otp_record.delete_one({"email": otp_data.email})
-        raise HTTPException(status_code=400, detail="OTP expired. Please request a new one")
-    
-    # If valid, allow password reset
-    return HTTPException(status_code=200, detail="OTP verified successfully. You may now reset your password.")
-
-
-@app.post("/reset_password", tags=["Authentication"])
-def reset_password(req: ResetPasswordRequest):
-    """
-    Resets the user's password after successful OTP verification.
-    """
-
-    user = user_auth.find_one({"email": req.email})
-    if not user:
-        raise HTTPException(status_code=404, detail="User not found")
-
-    hashed_password = hash_password(req.new_password)
-
-    user_auth.update_one(
-        {"email": req.email},
-        {"$set": {"password_hash": hashed_password, "updated_at": datetime.now(timezone.utc)}}
-    )
-
-    otp_record.delete_one({"email": req.email})
-    return {"message": "Password reset successfully"}
-
-#  Image Retrieval Endpoint 
-@app.get("/features/food_classification/image/{request_id}", tags=["Features"])
-async def get_classification_image(request_id: str, current_user: dict = Depends(get_current_user)):
-    """
-    Retrieves the raw image file associated with a specific classification request ID.
-    The image is returned as a streamable file.
-    """
-    user_email = current_user.get("email")
-    if not user_email:
-        raise HTTPException(status_code=401, detail="Unauthorized")
-
-    try:
-        
-        image_record = classification_requests.find_one({
-            "_id": ObjectId(request_id),
-            "email": user_email 
-        })
-    except Exception:
-        raise HTTPException(status_code=400, detail="Invalid Request ID format.")
-
-    if not image_record:
-        
-        raise HTTPException(status_code=404, detail="Image record not found for this ID.")
-# Feature Enpoints
-
-## Food Classification
-@app.post("/features/food_classification", tags=["Features"])
-async def food_classification(image: UploadFile = File(...), current_user: dict = Depends(get_current_user)):
-    """
-    Accepts file upload (image) and returns classification result among other details.
-    """
-    try:
-        img_bytes = await image.read()
-    except Exception as e:
-        raise HTTPException(status_code=400, detail=f"Failed to read uploaded image: {e}")
-
-    if not img_bytes:
-        raise HTTPException(status_code=400, detail="Empty image file")
-
-    user_email = current_user.get("email")
-    if not user_email:
-        raise HTTPException(status_code=400, detail="Authenticated user has no email")
-
-    try:
-        payload = ClassificationPayload(email=user_email, image=img_bytes)
-    except ValidationError as ve:
-        raise HTTPException(status_code=400, detail=str(ve))
-
-    # Main Implementation (with function calls)
-    
-
-    # Store request in DB
-    try:
-        doc = {
-            "email": str(payload.email),
-            "image": Binary(payload.image),
-            "timestamp": payload.timestamp
-        }
-
-        result = classification_requests.insert_one(doc)
-
-        request_id = str(result.inserted_id)
-        image_download_url = f"/features/food_classification/image/{request_id}"
-        return {"status": "success", "inserted_id": str(result.inserted_id)}
-
-    except Exception as e:
-        raise HTTPException(status_code=500, detail=f"Failed to save request to database: {e}")
-
-## Recipe Generation
-@app.post("/features/recipe_generation", tags=["Features"])
-
-async def recipe_generation(recipe_data: RecipePayload, current_user:dict = Depends(get_current_user)):
-    """
-    Accepts food name and other optional details, returns recipe suggestions
-    """
-    # Validate authentication
-    if not current_user:
-        raise HTTPException(status_code=401, detail="Unauthorized")
-    if not recipe_data.food_name or not recipe_data.food_name.strip():
-        raise HTTPException(
-            status_code=status.HTTP_400_BAD_REQUEST,
-            detail="Food name is required and cannot be empty"
-        )
-     # Main Implementation (with function calls)
-    try:
-        generated_recipe = get_recipe_for_dish(
-            food_name=recipe_data.food_name.strip(),
-            servings=recipe_data.servings,
-            dietary_restriction=recipe_data.dietary_restriction,
-            extra_inputs=recipe_data.extra_inputs
-        )
-    except Exception as exc:
-        raise HTTPException(status_code=500, detail=f"Recipe generation failed: {exc}")
-    if not generated_recipe:
-        raise HTTPException(status_code=404, detail="Unable to generate recipe for the requested dish.")
-        
-    # Store request in DB
-    try:
-        request_document = recipe_data.model_dump(exclude_none=True)
-        result = recipe_requests.insert_one(request_document)
-    except Exception as exc:
-        raise HTTPException(status_code=500, detail=f"Failed to store recipe request: {exc}")
-    request_document.pop("_id", None)
-
-    request_document["timestamp"] = request_document["timestamp"]
-    request_document["user_email"] = current_user.get("email")
-    request_document["generated_recipe"] = generated_recipe
-
-    return {
-        "message": "Recipe request stored successfully.",
-        "food_name": recipe_data.food_name.strip(),
-        "generated_recipe": generated_recipe,
-        "request_metadata": {
-            "timestamp": request_document["timestamp"].isoformat() if "timestamp" in request_document else None,
-            "user_email": request_document.get("user_email"),
-            "request_id": str(result.inserted_id),
-        },
-        
-    }
-
-## Nutritional Values Generation
-@app.post("/features/nutritional_estimates", tags=["Features"])
-def nutritional_estimates(nutrition_data: NutritionPayload, current_user:dict = Depends(get_current_user)):
-    """
-    Accepts food name and other optional details, returns nutritional estimates
-    """
-    
-    if not current_user:
-        raise HTTPException(status_code=401, detail="Unauthorized")
-
-    if not nutrition_data.food_name or not nutrition_data.food_name.strip():
-        raise HTTPException(
-                status_code=status.HTTP_400_BAD_REQUEST,
-                detail="Food name is required and cannot be empty"
-            )
-        
-    # Main Implementation (with function calls)
-
-    
-    # Store request in DB
-    try:
-        user_email = current_user["email"]
-        current_timestamp = datetime.utcnow()
-        nutrition_record = {
-            "email": user_email,
-            "food_name": nutrition_data.food_name.strip(),
-            "portion_size": nutrition_data.portion_size.strip() if nutrition_data.portion_size else None,
-            "extra_inputs": nutrition_data.extra_inputs if nutrition_data.extra_inputs else None,
-            "timestamp": nutrition_data.timestamp if nutrition_data.timestamp else current_timestamp,
-            "created_at": current_timestamp
-         }
-        result = nutrition_requests.insert_one(nutrition_record)
-        return {"status":"successs", "inserted_id":str(result.inserted_id)}
-    except Exception as e:
-        raise HTTPException(status_code=500, detail=f"Failed to save request to database: {e}")
-        
-            
-
-## Purchase Locations
-@app.post("/features/purchase_locations", tags=["Features"])
-def purchase_locations(purchase_data: PurchasePayload, current_user:dict=Depends(get_current_user)):
-    """
-    Accepts food name and location details, returns nearby purchase locations
-    """
-    # Validate Authentication
-    if not current_user:
-        raise HTTPException(status_code=401, detail="Unauthorized")
-    
-    if not purchase_data.food_name or not purchase_data.food_name.strip(): 
-        raise HTTPException(
-                status_code=status.HTTP_400_BAD_REQUEST,
-                detail="Food name is required and cannot be empty"
-            )
-    # Main Implementation
-
-    # Store request in DB
-    try:
-        user_email = current_user["email"]
-        current_timestamp = datetime.utcnow();
-        
-        purchase_record = {
-           "email": user_email,
-            "food_name": purchase_data.food_name.strip(),
-            "location_query": purchase_data.location_query.strip() if purchase_data.location_query else None,
-            "max_distance_km": purchase_data.max_distance_km if purchase_data.max_distance_km else None,
-            "timestamp": purchase_data.timestamp if purchase_data.timestamp else current_timestamp
-        }
-        result = purchase_loc_requests.insert_one(purchase_record)
-        return {"status":"successs", "inserted_id":str(result.inserted_id)}
-    except Exception as e:
-        raise HTTPException(status_code=500, detail=f"Failed to save request to database: {e}")
-
-
-   
-
-
-
-
-
-
-
-
-
+import os
+import random
+import uuid
+import base64
+from dotenv import load_dotenv
+from datetime import datetime, timedelta, timezone
+from typing import Optional
+
+from jose import jwt, JWTError
+from fastapi import FastAPI, Depends, status, UploadFile, File
+from fastapi.middleware.cors import CORSMiddleware
+from fastapi.exceptions import HTTPException
+from fastapi.security import OAuth2PasswordBearer, OAuth2PasswordRequestForm
+from bson import ObjectId
+from auth.service import resend_otp_service
+from auth.mail import send_email_otp, send_email_welcome
+from pydantic import BaseModel, EmailStr as PydanticEmailStr, ValidationError
+from pymongo import MongoClient
+from bson.binary import Binary
+
+# Authentication
+from auth.mail import send_email_otp
+from auth.service import (
+    create_user,
+    generate_otp,
+    get_user_via_email,
+    get_user_via_username,
+    user_exists_email,
+    user_exists_username,
+    user_serializer,
+    resend_otp_service,
+)
+from auth.utils import hash_password, verify_password
+
+# Schema/Database
+from schemas.schema import (
+    LoginRequest,
+    OTPModel,
+    OTPVerifyRequest,
+    ResetPasswordRequest,
+    UserCreate,
+)
+from schemas.schema import (
+    ClassificationPayload,
+    RecipePayload,
+    NutritionPayload,
+    PurchasePayload,
+)
+# Auth DB
+from config.database import otp_record, user_auth
+# Features DB
+
+from config.database import classification_requests, recipe_requests, nutrition_requests, purchase_loc_requests
+
+
+# Import the recipe generation function
+from src.recipe_generation.recipe_generation import get_recipe_for_dish
+
+# Load environment variables
+load_dotenv()
+
+
+SECRET_KEY = os.getenv("SECRET_KEY", "a_very_secret_key_for_development")
+ALGORITHM = "HS256"
+ACCESS_TOKEN_EXPIRE_MINUTES = 30  # Token will be valid for 30 minutes
+
+oauth2_scheme = OAuth2PasswordBearer(tokenUrl="login")
+
+
+# --- Helper Functions for JWT ---
+def create_access_token(data: dict, expires_delta: Optional[timedelta] = None):
+    """Creates a new JWT access token."""
+    to_encode = data.copy()
+    if expires_delta:
+        expire = datetime.utcnow() + expires_delta
+    else:
+        expire = datetime.utcnow() + timedelta(minutes=15)
+    to_encode.update({"exp": expire})
+    encoded_jwt = jwt.encode(to_encode, SECRET_KEY, algorithm=ALGORITHM)
+    return encoded_jwt
+
+
+async def get_current_user(token: str = Depends(oauth2_scheme)):
+    """Decodes token and returns user if valid, otherwise raises exception."""
+    credentials_exception = HTTPException(
+        status_code=status.HTTP_401_UNAUTHORIZED,
+        detail="Could not validate credentials",
+        headers={"WWW-Authenticate": "Bearer"},
+    )
+    try:
+        payload = jwt.decode(token, SECRET_KEY, algorithms=[ALGORITHM])
+        username: str = payload.get("sub")
+        if username is None:
+            raise credentials_exception
+    except JWTError:
+        raise credentials_exception
+
+    user = get_user_via_username(username)
+    if user is None:
+        raise credentials_exception
+    return user
+
+
+app = FastAPI(
+    title="Naija Nutri Hub API",
+    description="Backend API documentation for the Naija Nutri Hub project",
+    version="1.0.0",
+)
+app.add_middleware(
+    CORSMiddleware,
+    allow_origins=["*"],
+    allow_credentials=True,
+    allow_methods=["*"],
+    allow_headers=["*"],
+)
+
+
+# Home
+@app.get("/", tags=["Home"])
+def index():
+    return {"Project": "Naija Nutri Hub"}
+
+
+# Create new user
+@app.post("/sign-up", tags=["Authentication"])
+def sign_up_user(user_data: UserCreate):
+    """Handles new user registration and sends OTP for verification."""
+    if user_exists_email(user_data.email):
+        raise HTTPException(status_code=400, detail="Email already registered")
+    if user_exists_username(user_data.username):
+        raise HTTPException(status_code=400, detail="Username already taken")
+
+    # Create the user
+    new_user = create_user(user_data)
+    
+    try:
+        # Generate OTP
+        otp_code = generate_otp()
+        
+        # Store OTP in database
+        otp_data = {
+            "email": user_data.email,
+            "otp": otp_code,
+            "created_at": datetime.now(timezone.utc),
+        }
+        otp_record.insert_one(otp_data)
+        
+        # Send OTP email
+        user_name = f"{user_data.firstname} {user_data.lastname}".strip()
+        email_result = send_email_otp(
+            receiver_email=user_data.email,
+            otp_code=otp_code,
+            expiry_minutes=5,
+            user_name=user_name
+        )
+        
+        # Check if email sending failed
+        if not email_result.get("success", False):
+            # Rollback: delete the OTP record if email fails
+            otp_record.delete_one({"email": user_data.email})
+            raise HTTPException(
+                status_code=500, 
+                detail=f"User created but failed to send OTP email: {email_result.get('message', 'Unknown error')}"
+            )
+        
+        return {
+            "message": "User created successfully! OTP sent to your email.",
+            "user": new_user,
+            "email_sent": True
+        }
+        
+    except HTTPException:
+        # Re-raise HTTPException as-is
+        raise
+    except Exception as e:
+        # Handle any unexpected errors
+        otp_record.delete_one({"email": user_data.email})
+        raise HTTPException(
+            status_code=500,
+            detail=f"Error sending OTP: {str(e)}"
+        )
+
+
+@app.post("/verify", tags=["Authentication"])
+def verify_user_account(otp_data: OTPVerifyRequest):
+    """ Verify user account using OTP and send welcome email """
+
+    otp_rec = otp_record.find_one({
+        "email": otp_data.email,
+        "otp": otp_data.otp
+    })
+    if not otp_rec:
+        raise HTTPException(status_code=status.HTTP_400_BAD_REQUEST, detail="Incorrect OTP")
+
+    OTP_EXPIRY_MINUTES = 5
+    otp_age = datetime.now(timezone.utc) - otp_rec["created_at"]
+    if otp_age > timedelta(minutes=OTP_EXPIRY_MINUTES):
+        otp_record.delete_one({"email": otp_rec["email"]})
+        raise HTTPException(status_code=status.HTTP_400_BAD_REQUEST, detail="OTP has expired. Please request a new one")
+
+    user = user_auth.find_one({"email": otp_rec["email"]})
+    if not user:
+        raise HTTPException(status_code=status.HTTP_404_NOT_FOUND, detail="User not found")
+
+    if user.get("is_verified") is True:
+        otp_record.delete_one({"email": otp_rec["email"]})
+        return {"message": "Account already verified"}
+
+    set_verified = False
+    try:
+        # Mark verified
+        user_auth.update_one({"email": user["email"]}, {
+            "$set": {"is_verified": True, "updated_at": datetime.now(timezone.utc)}
+        })
+        set_verified = True
+
+        # Send welcome email
+        user_name = user.get('firstname', '').strip() or user.get("username", "there").strip()
+        send_result = send_email_welcome(user_name=user_name, receiver=user["email"])
+
+        ok = isinstance(send_result, dict) and send_result.get("status") == "success"
+        if not ok:
+            # Rollback verification and keep OTP so user can retry
+            user_auth.update_one({"email": user["email"]}, {
+                "$set": {"is_verified": False, "updated_at": datetime.now(timezone.utc)}
+            })
+            err_msg = (send_result or {}).get("message", "Failed to send welcome email")
+            raise HTTPException(status_code=500, detail=f"Verification succeeded, but Welcome email failed: {err_msg}")
+
+        # Success: delete OTP
+        otp_record.delete_one({"email": otp_rec["email"]})
+        return {"message": "Account verified successfully. Welcome email sent.", "email_sent": True}
+
+    except HTTPException:
+        raise
+    except Exception as e:
+        if set_verified:
+            user_auth.update_one({"email": user["email"]}, {
+                "$set": {"is_verified": False, "updated_at": datetime.now(timezone.utc)}
+            })
+        raise HTTPException(status_code=500, detail=f"Unexpected error during verification email: {str(e)}")
+
+
+
+@app.post("/resend_otp", tags=["Authentication"])
+def resend_otp(email: str):
+    """Resend OTP using the service function."""
+    return resend_otp_service(email)
+
+
+@app.post("/login", tags=["Authentication"])
+def login_user(form_data: OAuth2PasswordRequestForm = Depends()):
+    """
+    Logs in a user and returns a JWT access token.
+    FastAPI's form dependency expects 'username' and 'password' fields.
+    """
+    # Check if user exists (can be username or email)
+    user = get_user_via_username(form_data.username)
+    if not user:
+        user = get_user_via_email(form_data.username)
+
+    # Check password
+    if not user or not verify_password(form_data.password, user["password_hash"]):
+        raise HTTPException(
+            status_code=status.HTTP_401_UNAUTHORIZED,
+            detail="Incorrect username or password",
+            headers={"WWW-Authenticate": "Bearer"},
+        )
+    
+    # Check if user is verified
+    if not user.get("is_verified", False):
+        raise HTTPException(
+            status_code=status.HTTP_403_FORBIDDEN,
+            detail="Account not verified. Please verify your account before logging in.",
+        )
+
+    access_token_expires = timedelta(minutes=ACCESS_TOKEN_EXPIRE_MINUTES)
+    access_token = create_access_token(
+        data={"sub": user["username"]}, expires_delta=access_token_expires
+    )
+    return {"access_token": access_token, "token_type": "bearer"}
+
+
+# --- Example Protected Route ---
+@app.get("/users/me", tags=["Users"])
+async def read_users_me(current_user: dict = Depends(get_current_user)):
+    """
+    An example protected route that returns the current authenticated user's data.
+    """
+    # We serialize it here to hide sensitive info like password hash
+    user_email = current_user.get("email")
+    user_dict = user_auth.find_one({"email": user_email})
+    return user_serializer(user_dict)
+
+# Get User history
+@app.get("/users/history", tags=["Users"])
+async def get_user_history(current_user: dict = Depends(get_current_user)):
+    """
+    Returns a list of the user's request history across all features sorted by timestamp descending.
+    """
+    # Authentication
+    user_email=current_user.get("email")
+    if not user_email:
+        raise HTTPException(status_code=400, detail="Authenticated user has no email record.")
+    feature_collections = [
+        (classification_requests, "food_classification"),
+        (recipe_requests, "recipe_generation"),
+        (nutrition_requests, "nutritional_estimates"),
+        (purchase_loc_requests, "purchase_locations"),
+    ]
+    all_history = []
+    try:
+        for collection, feature_name in feature_collections:
+            user_requests_cursor = collection.find({"email": user_email})
+            for record in user_requests_cursor:
+                history_item = dict(record)
+
+                history_item.pop("_id", None)
+
+                history_item["feature_name"] = feature_name
+
+                if "timestamp" in history_item and isinstance(history_item["timestamp"], datetime):
+                    history_item["timestamp"] = history_item["timestamp"].isoformat()
+                if feature_name == "food_classification" and "image" in history_item:
+                    request_id = str(record["_id"])
+                    del history_item["image"]
+                    history_item["image_download_url"] = f"/features/food_classification/image/{request_id}"
+                all_history.append(history_item)
+    except Exception as e:
+        # Handling Errors
+        raise HTTPException(status_code=500, detail=f"Failed to retrieve history from database: {str(e)}")
+
+
+    #Sort the combined history by timestamp (descending)
+    all_history.sort(key=lambda x: x.get("timestamp") or '0000-00-00T00:00:00', reverse=True)
+
+   
+    if not all_history:
+        return {"message": "No history found for this user.", "history": []}
+
+
+    return {"message": "User history retrieved successfully.", "history": all_history}
+
+    
+
+
+
+
+@app.post("/verify_reset_otp", tags=["Authentication"])
+def verify_reset_otp(otp_data: OTPVerifyRequest):
+    """
+    Verifies the OTP sent for password reset.
+    """
+    otp_entry = otp_record.find_one({
+        "email": otp_data.email,
+        "otp": otp_data.otp
+    })
+
+    # If OTP record not found
+    if not otp_entry:
+        raise HTTPException(status_code=400, detail="Invalid OTP")
+
+    # Check if OTP is expired (5 minutes validity)
+    now = datetime.now(timezone.utc)
+    expires_at = otp_entry["created_at"] + timedelta(minutes=5)
+
+    if now > expires_at:
+        otp_record.delete_one({"email": otp_data.email})
+        raise HTTPException(status_code=400, detail="OTP expired. Please request a new one")
+    
+    # If valid, allow password reset
+    return HTTPException(status_code=200, detail="OTP verified successfully. You may now reset your password.")
+
+
+@app.post("/reset_password", tags=["Authentication"])
+def reset_password(req: ResetPasswordRequest):
+    """
+    Resets the user's password after successful OTP verification.
+    """
+
+    user = user_auth.find_one({"email": req.email})
+    if not user:
+        raise HTTPException(status_code=404, detail="User not found")
+
+    hashed_password = hash_password(req.new_password)
+
+    user_auth.update_one(
+        {"email": req.email},
+        {"$set": {"password_hash": hashed_password, "updated_at": datetime.now(timezone.utc)}}
+    )
+
+    otp_record.delete_one({"email": req.email})
+    return {"message": "Password reset successfully"}
+
+#  Image Retrieval Endpoint 
+@app.get("/features/food_classification/image/{request_id}", tags=["Features"])
+async def get_classification_image(request_id: str, current_user: dict = Depends(get_current_user)):
+    """
+    Retrieves the raw image file associated with a specific classification request ID.
+    The image is returned as a streamable file.
+    """
+    user_email = current_user.get("email")
+    if not user_email:
+        raise HTTPException(status_code=401, detail="Unauthorized")
+
+    try:
+        
+        image_record = classification_requests.find_one({
+            "_id": ObjectId(request_id),
+            "email": user_email 
+        })
+    except Exception:
+        raise HTTPException(status_code=400, detail="Invalid Request ID format.")
+
+    if not image_record:
+        
+        raise HTTPException(status_code=404, detail="Image record not found for this ID.")
+# Feature Enpoints
+
+## Food Classification
+@app.post("/features/food_classification", tags=["Features"])
+async def food_classification(image: UploadFile = File(...), current_user: dict = Depends(get_current_user)):
+    """
+    Accepts file upload (image) and returns classification result among other details.
+    """
+    try:
+        img_bytes = await image.read()
+    except Exception as e:
+        raise HTTPException(status_code=400, detail=f"Failed to read uploaded image: {e}")
+
+    if not img_bytes:
+        raise HTTPException(status_code=400, detail="Empty image file")
+
+    user_email = current_user.get("email")
+    if not user_email:
+        raise HTTPException(status_code=400, detail="Authenticated user has no email")
+
+    try:
+        payload = ClassificationPayload(email=user_email, image=img_bytes)
+    except ValidationError as ve:
+        raise HTTPException(status_code=400, detail=str(ve))
+
+    # Main Implementation (with function calls)
+    
+
+    # Store request in DB
+    try:
+        doc = {
+            "email": str(payload.email),
+            "image": Binary(payload.image),
+            "timestamp": payload.timestamp
+        }
+
+        result = classification_requests.insert_one(doc)
+
+        request_id = str(result.inserted_id)
+        image_download_url = f"/features/food_classification/image/{request_id}"
+        return {"status": "success", "inserted_id": str(result.inserted_id)}
+
+    except Exception as e:
+        raise HTTPException(status_code=500, detail=f"Failed to save request to database: {e}")
+
+## Recipe Generation
+@app.post("/features/recipe_generation", tags=["Features"])
+
+async def recipe_generation(recipe_data: RecipePayload, current_user:dict = Depends(get_current_user)):
+    """
+    Accepts food name and other optional details, returns recipe suggestions
+    """
+    # Validate authentication
+    if not current_user:
+        raise HTTPException(status_code=401, detail="Unauthorized")
+    if not recipe_data.food_name or not recipe_data.food_name.strip():
+        raise HTTPException(
+            status_code=status.HTTP_400_BAD_REQUEST,
+            detail="Food name is required and cannot be empty"
+        )
+     # Main Implementation (with function calls)
+    try:
+        generated_recipe = get_recipe_for_dish(
+            food_name=recipe_data.food_name.strip(),
+            servings=recipe_data.servings,
+            dietary_restriction=recipe_data.dietary_restriction,
+            extra_inputs=recipe_data.extra_inputs
+        )
+    except Exception as exc:
+        raise HTTPException(status_code=500, detail=f"Recipe generation failed: {exc}")
+    if not generated_recipe:
+        raise HTTPException(status_code=404, detail="Unable to generate recipe for the requested dish.")
+        
+    # Store request in DB
+    try:
+        request_document = recipe_data.model_dump(exclude_none=True)
+        result = recipe_requests.insert_one(request_document)
+    except Exception as exc:
+        raise HTTPException(status_code=500, detail=f"Failed to store recipe request: {exc}")
+    request_document.pop("_id", None)
+
+    request_document["timestamp"] = request_document["timestamp"]
+    request_document["user_email"] = current_user.get("email")
+    request_document["generated_recipe"] = generated_recipe
+
+    return {
+        "message": "Recipe request stored successfully.",
+        "food_name": recipe_data.food_name.strip(),
+        "generated_recipe": generated_recipe,
+        "request_metadata": {
+            "timestamp": request_document["timestamp"].isoformat() if "timestamp" in request_document else None,
+            "user_email": request_document.get("user_email"),
+            "request_id": str(result.inserted_id),
+        },
+        
+    }
+
+## Nutritional Values Generation
+@app.post("/features/nutritional_estimates", tags=["Features"])
+def nutritional_estimates(nutrition_data: NutritionPayload, current_user:dict = Depends(get_current_user)):
+    """
+    Accepts food name and other optional details, returns nutritional estimates
+    """
+    
+    if not current_user:
+        raise HTTPException(status_code=401, detail="Unauthorized")
+
+    if not nutrition_data.food_name or not nutrition_data.food_name.strip():
+        raise HTTPException(
+                status_code=status.HTTP_400_BAD_REQUEST,
+                detail="Food name is required and cannot be empty"
+            )
+        
+    # Main Implementation (with function calls)
+
+    
+    # Store request in DB
+    try:
+        user_email = current_user["email"]
+        current_timestamp = datetime.utcnow()
+        nutrition_record = {
+            "email": user_email,
+            "food_name": nutrition_data.food_name.strip(),
+            "portion_size": nutrition_data.portion_size.strip() if nutrition_data.portion_size else None,
+            "extra_inputs": nutrition_data.extra_inputs if nutrition_data.extra_inputs else None,
+            "timestamp": nutrition_data.timestamp if nutrition_data.timestamp else current_timestamp,
+            "created_at": current_timestamp
+         }
+        result = nutrition_requests.insert_one(nutrition_record)
+        return {"status":"successs", "inserted_id":str(result.inserted_id)}
+    except Exception as e:
+        raise HTTPException(status_code=500, detail=f"Failed to save request to database: {e}")
+        
+            
+
+## Purchase Locations
+@app.post("/features/purchase_locations", tags=["Features"])
+def purchase_locations(purchase_data: PurchasePayload, current_user:dict=Depends(get_current_user)):
+    """
+    Accepts food name and location details, returns nearby purchase locations
+    """
+    # Validate Authentication
+    if not current_user:
+        raise HTTPException(status_code=401, detail="Unauthorized")
+    
+    if not purchase_data.food_name or not purchase_data.food_name.strip(): 
+        raise HTTPException(
+                status_code=status.HTTP_400_BAD_REQUEST,
+                detail="Food name is required and cannot be empty"
+            )
+    # Main Implementation
+
+    # Store request in DB
+    try:
+        user_email = current_user["email"]
+        current_timestamp = datetime.utcnow();
+        
+        purchase_record = {
+           "email": user_email,
+            "food_name": purchase_data.food_name.strip(),
+            "location_query": purchase_data.location_query.strip() if purchase_data.location_query else None,
+            "max_distance_km": purchase_data.max_distance_km if purchase_data.max_distance_km else None,
+            "timestamp": purchase_data.timestamp if purchase_data.timestamp else current_timestamp
+        }
+        result = purchase_loc_requests.insert_one(purchase_record)
+        return {"status":"successs", "inserted_id":str(result.inserted_id)}
+    except Exception as e:
+        raise HTTPException(status_code=500, detail=f"Failed to save request to database: {e}")
+
+
+   
+
+
+
+
+
+
+
+
+