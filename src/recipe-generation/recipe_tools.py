"""
recipe_tools.py
Contains helper functions for recipe generation:
- Search recipes in local dataset
- Fetch from TheMealDB API
- Fallback to model generation
"""

import os
import yaml
import json
from openai import AzureOpenAI
from dotenv import load_dotenv
from pathlib import Path
from tavily import TavilyClient
import pandas as pd
from sentence_transformers import SentenceTransformer, util
import requests
import csv

<<<<<<< HEAD
load_dotenv()

=======
>>>>>>> 5e305705
def search_recipe_in_dataset(food_name: str, data_path: str):
    """
    Search the local Nigerian Foods CSV for a matching recipe description.
    Returns None if not found.
    """
    if not os.path.exists(data_path):
        print(f"Dataset not found at {data_path}")
        return None

    with open(data_path, 'r', encoding='utf-8') as file:
        reader = csv.DictReader(file)
        for row in reader:
            if food_name.lower() in row["Food_Name"].lower():
                return {
                    "food_name": row["Food_Name"],
                    "description": row.get("Description", ""),
                    "main_ingredients": row.get("Main_Ingredients", ""),
                    "region": row.get("Region", ""),
                    "spice_level": row.get("Spice_Level", ""),
                }
    return None
<<<<<<< HEAD

client = AzureOpenAI(
    api_key=os.getenv("AZURE_OPENAI_API_KEY"),
    api_version="2024-02-01",
    azure_endpoint=os.getenv("AZURE_OPENAI_ENDPOINT"),
    deployment_name = os.getenv("AZURE_OPENAI_DEPLOYMENT_NAME")
)
=======
>>>>>>> 5e305705

# --- Initialize Tavily Search Client ---
tavily_key = os.getenv("TAVILY_API_KEY")

if not tavily_key:
    raise ValueError("Tavily API key not found. Please set TAVILY_API_KEY in your .env file.")

tavily_client = TavilyClient(api_key=tavily_key)

model = SentenceTransformer("all-MiniLM-L6-v2")

# Load local dataset 
DATA_PATH = "data/Nigerian Foods.csv"
if os.path.exists(DATA_PATH):
    food_df = pd.read_csv(DATA_PATH)
else:
    food_df = None

def search_local_dataset(food_name: str, top_k: int = 3):
    if food_df is None:
        return []

    food_names = food_df["Food_Name"].astype(str).tolist()
    embeddings = model.encode(food_names, convert_to_tensor=True)
    query_embedding = model.encode(food_name, convert_to_tensor=True)
    hits = util.semantic_search(query_embedding, embeddings, top_k=top_k)[0]

    results = []
    for hit in hits:
        row = food_df.iloc[hit["corpus_id"]]
        results.append({
            "food": row.get("Food_Name", ""),
            "ingredients": row.get("Ingredients", ""),
            "instructions": row.get("Instructions", ""),
            "similarity": float(hit["score"]),
        })
    return results

def get_recipe_from_mealdb(food_name: str):
    url = f"https://www.themealdb.com/api/json/v1/1/search.php?s={food_name}"
    try:
        res = requests.get(url)
        if res.status_code == 200 and res.json().get("meals"):
            meal = res.json()["meals"][0]
            return {
                "title": meal.get("strMeal"),
                "category": meal.get("strCategory"),
                "area": meal.get("strArea"),
                "instructions": meal.get("strInstructions"),
                "ingredients": [
                    f"{meal.get(f'strIngredient{i}')} - {meal.get(f'strMeasure{i}')}"
                    for i in range(1, 21)
                    if meal.get(f"strIngredient{i}")
                ],
                "source": "TheMealDB",
            }
        return None
    except Exception:
        return None
    

def search_tavily(food_name: str):
    try:
        query = f"{food_name} recipe ingredients and preparation"
        results = tavily_client.search(query=query, max_results=5)
        return [r["content"] for r in results.get("results", [])]
    except Exception:
        return []


# --------------------------
# Main Recipe Generation Function
# --------------------------
def generate_recipe(food_name: str):
    """
    Generates a recipe by grounding data from:
    1. Local dataset
    2. TheMealDB API
    3. Tavily Search
    Then combines sources using Azure OpenAI GPT-4o.
    """
    print(f"\n🔍 Searching for recipe: {food_name}")

    # Step 1: Local dataset
    local_results = search_local_dataset(food_name)
    print(f"📘 Local dataset results found: {len(local_results)}")

    # Step 2: TheMealDB API
    mealdb_recipe = get_recipe_from_mealdb(food_name)
    print(f"🍴 TheMealDB recipe found: {mealdb_recipe is not None}")

    # Step 3: Tavily
    tavily_results = search_tavily(food_name)
    print(f"🌐 Tavily search results found: {len(tavily_results)}")

    # Combine data for context
    combined_context = {
        "local_results": local_results,
        "mealdb_recipe": mealdb_recipe,
        "tavily_snippets": tavily_results,
    }

    # Step 4: Generate final structured recipe with GPT-4o
    system_prompt = (
        "You are an expert African chef. Generate a detailed recipe JSON for the given food. "
        "Use available data to ensure cultural authenticity and realistic preparation steps. "
        "Include fields: title, region, category, ingredients, instructions, and estimated_time."
    )

    user_prompt = f"Food name: {food_name}\n\nGrounded data:\n{json.dumps(combined_context, indent=2)}"

    try:
        response = client.chat.completions.create(
            model="gpt-4o",
            messages=[
                {"role": "system", "content": system_prompt},
                {"role": "user", "content": user_prompt},
            ],
            temperature=0.6,
            response_format={"type": "json_object"},
        )
        recipe_json = json.loads(response.choices[0].message.content)
        recipe_json["source"] = "combined (local + API + Tavily)"
        return recipe_json

    except Exception as e:
        print(f" Error generating recipe: {e}")
        return None

<|MERGE_RESOLUTION|>--- conflicted
+++ resolved
@@ -1,3 +1,10 @@
+"""
+recipe_tools.py
+Contains helper functions for recipe generation:
+- Search recipes in local dataset
+- Fetch from TheMealDB API
+- Fallback to model generation
+"""
 """
 recipe_tools.py
 Contains helper functions for recipe generation:
@@ -18,11 +25,8 @@
 import requests
 import csv
 
-<<<<<<< HEAD
 load_dotenv()
 
-=======
->>>>>>> 5e305705
 def search_recipe_in_dataset(food_name: str, data_path: str):
     """
     Search the local Nigerian Foods CSV for a matching recipe description.
@@ -44,7 +48,6 @@
                     "spice_level": row.get("Spice_Level", ""),
                 }
     return None
-<<<<<<< HEAD
 
 client = AzureOpenAI(
     api_key=os.getenv("AZURE_OPENAI_API_KEY"),
@@ -52,8 +55,6 @@
     azure_endpoint=os.getenv("AZURE_OPENAI_ENDPOINT"),
     deployment_name = os.getenv("AZURE_OPENAI_DEPLOYMENT_NAME")
 )
-=======
->>>>>>> 5e305705
 
 # --- Initialize Tavily Search Client ---
 tavily_key = os.getenv("TAVILY_API_KEY")
