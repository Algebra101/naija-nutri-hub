"""
recipe_tools.py
Contains helper functions for recipe generation:
- Search recipes in local dataset
- Fetch from TheMealDB API
- Fallback to model generation
"""

import os
<<<<<<< HEAD
import csv
import requests
=======
import yaml
import json
from openai import AzureOpenAI
from dotenv import load_dotenv
from pathlib import Path
from tavily import TavilyClient
>>>>>>> c4052c50

def search_recipe_in_dataset(food_name: str, data_path: str):
    """
    Search the local Nigerian Foods CSV for a matching recipe description.
    Returns None if not found.
    """
    if not os.path.exists(data_path):
        print(f"Dataset not found at {data_path}")
        return None

    with open(data_path, 'r', encoding='utf-8') as file:
        reader = csv.DictReader(file)
        for row in reader:
            if food_name.lower() in row["Food_Name"].lower():
                return {
                    "food_name": row["Food_Name"],
                    "description": row.get("Description", ""),
                    "main_ingredients": row.get("Main_Ingredients", ""),
                    "region": row.get("Region", ""),
                    "spice_level": row.get("Spice_Level", ""),
                }
    return None

<<<<<<< HEAD

def get_recipe_from_mealdb(food_name: str):
    """
    Fetch recipe data from TheMealDB API.
    Returns structured recipe if found, else None.
    """
    url = f"https://www.themealdb.com/api/json/v1/1/search.php?s={food_name}"
    try:
        response = requests.get(url, timeout=10)
        response.raise_for_status()
        data = response.json()
        if not data or not data.get("meals"):
            return None

        meal = data["meals"][0]
        ingredients = []
        for i in range(1, 21):
            name = meal.get(f"strIngredient{i}")
            qty = meal.get(f"strMeasure{i}")
            if name and name.strip():
                ingredients.append({"name": name.strip(), "quantity": qty.strip()})

        return {
            "food_name": meal.get("strMeal"),
            "ingredients": ingredients,
            "steps": meal.get("strInstructions", "").split("\r\n"),
            "serving_size": "N/A",
            "estimated_time": "N/A",
        }
    except Exception as e:
        print(f"Error fetching recipe from TheMealDB: {e}")
=======
# --- Initialize Tavily Search Client ---
tavily_key = os.getenv("TAVILY_API_KEY")

if not tavily_key:
    raise ValueError("Tavily API key not found. Please set TAVILY_API_KEY in your .env file.")

tavily_client = TavilyClient(api_key=tavily_key)

# --- Helper Function to Load the Prompt ---
def load_prompt_template():
    """Loads the recipe generation prompt from the YAML file."""
    prompt_file_path = Path(__file__).parent / "recipe_prompt.yml"
    with open(prompt_file_path, 'r') as f:
        prompt_data = yaml.safe_load(f)
    return prompt_data['recipe_generation_prompt']

# --- Main Grounded Recipe Generation Tool (Tavily Version) ---
def generate_recipe(food_name: str):
    """
    Generates a structured, grounded recipe by searching online with Tavily
    and then using Azure OpenAI to format and enhance the search results.
    """
    print(f"Starting grounded recipe generation for: {food_name}...")

    try:
        # --- Step 1: Search online for recipe content using Tavily ---
        print(f"Searching for '{food_name} recipe' with Tavily...")
        search_query = f"detailed recipe for {food_name}"
        
        # Using search_depth="advanced" gives more comprehensive results
        search_result = tavily_client.search(
            query=search_query,
            search_depth="advanced",
            include_answer=True, # Ask Tavily to provide a summarized answer
            max_results=10 # Get the top 10 results for a richer context
        )
        
        # --- Step 2: Prepare the grounding context for the LLM ---
        # We will combine the summarized answer and the content of the top search results.
        context_data = search_result.get("answer", "") + "\n\n"
        for result in search_result.get("results", []):
            context_data += f"Source: {result.get('url')}\nContent: {result.get('content')}\n\n"
        
        if not context_data.strip():
            print(f"No content found for '{food_name}' via Tavily search.")
            return None

        print("Successfully prepared grounding context from Tavily search results.")

        # --- Step 3: Use Azure OpenAI to format the grounded data ---
        prompt_template = load_prompt_template()
        final_prompt = prompt_template.format(context_data=context_data)

        print(f"Sending request to Azure OpenAI using deployment: '{deployment_name}'...")
        response = client.chat.completions.create(
            model=deployment_name,
            messages=[
                {"role": "user", "content": final_prompt}
            ],
            temperature=0.5,
            response_format={"type": "json_object"}
        )
        
        recipe_json_string = response.choices[0].message.content
        print("Successfully received formatted response from Azure.")

        if recipe_json_string:
            return json.loads(recipe_json_string)
        else:
            print("Error: Received an empty response from the model.")
            return None

    except Exception as e:
        print(f"An unexpected error occurred during the recipe generation process: {e}")
>>>>>>> c4052c50
        return None<|MERGE_RESOLUTION|>--- conflicted
+++ resolved
@@ -7,17 +7,12 @@
 """
 
 import os
-<<<<<<< HEAD
-import csv
-import requests
-=======
 import yaml
 import json
 from openai import AzureOpenAI
 from dotenv import load_dotenv
 from pathlib import Path
 from tavily import TavilyClient
->>>>>>> c4052c50
 
 def search_recipe_in_dataset(food_name: str, data_path: str):
     """
@@ -41,39 +36,6 @@
                 }
     return None
 
-<<<<<<< HEAD
-
-def get_recipe_from_mealdb(food_name: str):
-    """
-    Fetch recipe data from TheMealDB API.
-    Returns structured recipe if found, else None.
-    """
-    url = f"https://www.themealdb.com/api/json/v1/1/search.php?s={food_name}"
-    try:
-        response = requests.get(url, timeout=10)
-        response.raise_for_status()
-        data = response.json()
-        if not data or not data.get("meals"):
-            return None
-
-        meal = data["meals"][0]
-        ingredients = []
-        for i in range(1, 21):
-            name = meal.get(f"strIngredient{i}")
-            qty = meal.get(f"strMeasure{i}")
-            if name and name.strip():
-                ingredients.append({"name": name.strip(), "quantity": qty.strip()})
-
-        return {
-            "food_name": meal.get("strMeal"),
-            "ingredients": ingredients,
-            "steps": meal.get("strInstructions", "").split("\r\n"),
-            "serving_size": "N/A",
-            "estimated_time": "N/A",
-        }
-    except Exception as e:
-        print(f"Error fetching recipe from TheMealDB: {e}")
-=======
 # --- Initialize Tavily Search Client ---
 tavily_key = os.getenv("TAVILY_API_KEY")
 
@@ -148,5 +110,4 @@
 
     except Exception as e:
         print(f"An unexpected error occurred during the recipe generation process: {e}")
->>>>>>> c4052c50
         return None