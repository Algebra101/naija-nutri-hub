--- conflicted
+++ resolved
@@ -1,37 +1,3 @@
-<<<<<<< HEAD
-description: "Generate a structured Nigerian recipe with ingredients and steps."
-
-prompt: |
-  You are a professional Nigerian chef assistant.
-  Generate a structured, detailed recipe for {{ food_name }} using the provided context.
-
-  Context:
-  - Description: {{ description }}
-  - Main ingredients: {{ main_ingredients }}
-  - Region: {{ region }}
-  - Spice level: {{ spice_level }}
-
-  Requirements:
-  - Include ingredients with quantities and measurements
-  - Include a list of clear, step-by-step cooking instructions
-  - Include estimated preparation time, cook time, total time, and serving size
-  - Include approximate calories per serving (estimate)
-  - Only use ingredients typical for Nigerian cuisine or listed in main_ingredients
-  - Ensure all measurements use metric or standard cooking units
-  - Always respond in VALID JSON only — no markdown, no extra explanation
-
-  Output JSON structure:
-  {
-    "food_name": "{{ food_name }}",
-    "description": "{{ description }}",
-    "region": "{{ region }}",
-    "spice_level": "{{ spice_level }}",
-    "servings": 4,
-    "prep_time": 15,
-    "cook_time": 30,
-    "total_time": 45,
-    "calories_per_serving": 350,
-=======
 recipe_generation_prompt: |
   You are an expert Nigerian chef. Your task is to take the provided recipe data from a general cooking API and reformat it into our specific, detailed JSON format, ensuring it feels authentic.
 
@@ -53,7 +19,6 @@
     "cook_time_minutes": "e.g., 45",
     "total_time_minutes": "e.g., 60",
     "source_api": "Tavily Search",
->>>>>>> c4052c50
     "ingredients": [
       {"name": "Rice", "quantity": "2 cups"},
       {"name": "Tomatoes", "quantity": "4 large"}
